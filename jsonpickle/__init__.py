--- conflicted
+++ resolved
@@ -63,211 +63,7 @@
 __version__ = '0.4dev'
 __all__ = ('encode', 'decode')
 
-<<<<<<< HEAD
-=======
-SUPPORTED_BACKENDS = ('json',
-                      'simplejson',
-                      'demjson',
-                      'django.util.simplejson')
 
-class JSONPluginMgr(object):
-    """The JSONPluginMgr handles encoding and decoding.
-
-    It tries these modules in this order:
-        simplejson, json, demjson
-
-    simplejson is a fast and popular backend and is tried first.
-    json comes with python2.6 and is tried second.
-    demjson is the most permissive backend and is tried last.
-
-    """
-    def __init__(self):
-        ## The names of backends that have been successfully imported
-        self._backend_names = []
-
-        ## A dictionary mapping backend names to encode/decode functions
-        self._encoders = {}
-        self._decoders = {}
-
-        ## Options to pass to specific encoders
-        self._encoder_options = {}
-
-        ## The exception class that is thrown when a decoding error occurs
-        self._decoder_exceptions = {}
-
-        ## Whether we've loaded any backends successfully
-        self._verified = False
-
-        ## Try loading simplejson and demjson
-        self.load_backend('simplejson', 'dumps', 'loads', ValueError)
-        self.load_backend('json', 'dumps', 'loads', ValueError)
-        self.load_backend('demjson', 'encode', 'decode', 'JSONDecodeError')
-
-        ## Experimental support
-        self.load_backend('jsonlib', 'write', 'read', 'ReadError')
-        self.load_backend('yajl', 'dumps', 'loads', ValueError)
-        
-
-    def _verify(self):
-        """Ensures that we've loaded at least one JSON backend."""
-        if self._verified:
-            return
-        raise AssertionError('jsonpickle requires at least one of the '
-                             'following:\n'
-                             '    python2.6, simplejson, or demjson')
-
-    def load_backend(self, name, encode_name, decode_name, decode_exc):
-        """
-        Load a JSON backend by name.
-
-        This method loads a backend and sets up references to that
-        backend's encode/decode functions and exception classes.
-        
-        :param encode_name: is the name of the backend's encode method.
-          The method should take an object and return a string.
-        :param decode_name: names the backend's method for the reverse
-          operation -- returning a Python object from a string.
-        :param decode_exc: can be either the name of the exception class
-          used to denote decoding errors, or it can be a direct reference
-          to the appropriate exception class itself.  If it is a name,
-          then the assumption is that an exception class of that name
-          can be found in the backend module's namespace.
-            
-        """
-        try:
-            ## Load the JSON backend
-            mod = __import__(name)
-        except ImportError:
-            return
-
-        try:
-            ## Handle submodules, e.g. django.utils.simplejson
-            components = name.split('.')
-            for comp in components[1:]:
-                mod = getattr(mod, comp)
-        except AttributeError:
-            return
-
-        try:
-            ## Setup the backend's encode/decode methods
-            self._encoders[name] = getattr(mod, encode_name)
-            self._decoders[name] = getattr(mod, decode_name)
-        except AttributeError:
-            self.remove_backend(name)
-            return
-
-        try:
-            if type(decode_exc) is str:
-                ## This backend's decoder exception is part of the backend
-                self._decoder_exceptions[name] = getattr(mod, decode_exc)
-            else:
-                ## simplejson uses the ValueError exception
-                self._decoder_exceptions[name] = decode_exc
-        except AttributeError:
-            self.remove_backend(name)
-            return
-
-        ## Setup the default args and kwargs for this encoder
-        self._encoder_options[name] = ([], {})
-
-        ## Add this backend to the list of candidate backends
-        self._backend_names.append(name)
-
-        ## Indicate that we successfully loaded a JSON backend
-        self._verified = True
-
-    def remove_backend(self, name):
-        """Remove all entries for a particular backend."""
-        self._encoders.pop(name, None)
-        self._decoders.pop(name, None)
-        self._decoder_exceptions.pop(name, None)
-        self._encoder_options.pop(name, None)
-        if name in self._backend_names:
-            self._backend_names.remove(name)
-        self._verified = bool(self._backend_names)
-
-    def encode(self, obj):
-        """
-        Attempt to encode an object into JSON.
-
-        This tries the loaded backends in order and passes along the last
-        exception if no backend is able to encode the object.
-
-        """
-        self._verify()
-        for idx, name in enumerate(self._backend_names):
-            try:
-                optargs, optkwargs = self._encoder_options[name]
-                encoder_kwargs = optkwargs.copy()
-                encoder_args = (obj,) + tuple(optargs)
-                return self._encoders[name](*encoder_args, **encoder_kwargs)
-            except Exception:
-                if idx == len(self._backend_names) - 1:
-                    raise
-
-    def decode(self, string):
-        """
-        Attempt to decode an object from a JSON string.
-
-        This tries the loaded backends in order and passes along the last
-        exception if no backends are able to decode the string.
-
-        """
-        self._verify()
-        for idx, name in enumerate(self._backend_names):
-            try:
-                return self._decoders[name](string)
-            except self._decoder_exceptions[name], e:
-                if idx == len(self._backend_names) - 1:
-                    raise e
-                else:
-                    pass # and try a more forgiving encoder, e.g. demjson
-
-    def set_preferred_backend(self, name):
-        """
-        Set the preferred json backend.
-
-        If a preferred backend is set then jsonpickle tries to use it
-        before any other backend.
-
-        For example::
-        
-            set_preferred_backend('simplejson')
-
-        If the backend is not one of the built-in jsonpickle backends
-        (json/simplejson, or demjson) then you must load the backend
-        prior to calling set_preferred_backend.
-
-        AssertionError is raised if the backend has not been loaded.
-
-        """
-        if name in self._backend_names:
-            self._backend_names.remove(name)
-            self._backend_names.insert(0, name)
-        else:
-            errmsg = 'The "%s" backend has not been loaded.' % name
-            raise AssertionError(errmsg)
-
-    def set_encoder_options(self, name, *args, **kwargs):
-        """
-        Associate encoder-specific options with an encoder.
-
-        After calling set_encoder_options, any calls to jsonpickle's
-        encode method will pass the supplied args and kwargs along to
-        the appropriate backend's encode method.
-
-        For example::
-        
-            set_encoder_options('simplejson', sort_keys=True, indent=4)
-            set_encoder_options('demjson', compactly=False)
-
-        See the appropriate encoder's documentation for details about
-        the supported arguments and keyword arguments.
-
-        """
-        self._encoder_options[name] = (args, kwargs)
-
->>>>>>> 14243339
 # Initialize a JSONPluginMgr
 json = pluginmgr.instance()
 
