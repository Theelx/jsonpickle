--- conflicted
+++ resolved
@@ -1,8 +1,4 @@
-<<<<<<< HEAD
-udist: xenial
-=======
 dist: bionic
->>>>>>> 9e8911f4
 language: python
 
 python:
