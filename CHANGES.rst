--- conflicted
+++ resolved
@@ -1,15 +1,10 @@
-<<<<<<< HEAD
 v3.2.2
 ======
     * A bug with the incorrect (de)serialization of NoneType objects has been fixed.
       (+507)
     * Fix test suite compatibility with Numpy 2.x (+512)
-=======
-Upcoming
-========
     * ``tests/benchmark.py`` was updated to avoid python2 syntax.
     * The unpickler was updated to avoid creating temporary functions.
->>>>>>> 40fd8621
 
 v3.2.1
 ======
