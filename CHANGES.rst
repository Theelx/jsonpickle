<<<<<<< HEAD
Upcoming
========
    * ``tests/benchmark.py`` was updated to avoid python2 syntax.
    * The unpickler was updated to avoid creating temporary functions.
=======
v3.2.2
======
    * A bug with the incorrect (de)serialization of NoneType objects has been fixed.
      (+507)
>>>>>>> a003f816

v3.2.1
======
    * The ``ignorereserved`` parameter to the private ``_restore_from_dict()``
      function has been restored for backwards compatibility. (+501)

v3.2.0
======
    * Nested dictionaries in `py/state` are now correctly restored when
      tracking object references. (+501) (#500)

v3.1.0
======
    * `jsonpickle.ext.numpy.register_handlers` now provides options that are forwarded
      to the `NumpyNDArrayHandler` constructor. (+489)
    * Fix bug of not handling ``classes`` argument to `jsonpickle.decode`
      being a dict. Previously, the keys were ignored and only values were
      used. (+494)
    * Allow the ``classes`` argument to `jsonpickle.pickle` to have class
      objects as keys. This extends the current functionality of only having
      class name strings as keys. (+494)
    * The ``garden setup/dev`` action and ``requirements-dev.txt`` requirements file
      now include test dependencies for use during development.
    * Added support for Python 3.13. (+505) (#504)

v3.0.4
======
    * Fixed an issue with django.SafeString and other classes inheriting from
      str having read-only attribute errors (#478) (+481)
    * The test suite was made compatible with `pytest-ruff>=0.3.0`. (+482)
    * A `garden.yaml` file was added for use with the
      `garden <https://crates.io/crates/garden-tools>_` command runner. (+486)
    * The test suite was updated to avoid deprecated SQLALchemy APIs.
    * The `jaraco.packaging.sphinx` documentation dependency was removed.

v3.0.3
======
    * Compatibilty with Pandas and Cython 3.0 was added. (#460) (+477)
    * Fixed a bug where pickling some built-in classes (e.g. zoneinfo) 
      could return a ``None`` module. (#447)
    * Fixed a bug where unpickling a missing class would return a different object
      instead of ``None``. (+471)
    * Fixed the handling of missing classes when setting ``on_missing`` to ``warn``
      or ``error``. (+471)
    * The test suite was made compatible with Python 3.12.
    * The tox configuration was updated to generate code coverage reports.
    * The suite now uses ``ruff`` to validate python code.
    * The documentation can now be built offline when ``rst.linker`` and
      ``jaraco.packaging.sphinx`` are not available.

v3.0.2
======
    * Properly raise warning if a custom pickling handler returns None. (#433)
    * Fix issue with serialization of certain sklearn objects breaking when
      the numpy handler was enabled. (#431) (+434)
    * Allow custom backends to not implement _encoder_options (#436) (+446)
    * Implement compatibility with pandas 2 (+446)
    * Fix encoding/decoding of dictionary subclasses with referencing (+455)
    * Fix depth tracking for list/dict referencing (+456)

v3.0.1
======
    * Remove accidental pin of setuptools to versions below 59. This allows
      jsonpickle to build with CPython 3.11 and 3.12 alphas. (#424)
    * Remove accidental dependency on pytz in pandas tests. (+421)
    * Fix issue with decoding bson.bson.Int64 objects (#422)

v3.0.0
======
    * Drop support for CPython<3.7. CPython 3.6 and below have reached EOL
      and no longer receive security updates. (#375)
    * Add support for CPython 3.11. (#395) (+396)
    * Remove jsonlib and yajl backends (py2 only)
    * Add ``include_properties`` option to the pickler. This should only
      be used if analyzing generated json outside of Python. (#297) (+387)
    * Allow the ``classes`` argument to ``jsonpickle.decode`` to be a dict
      of class name to class object. This lets you decode arbitrary dumps
      into different classes. (#148) (+392)
    * Fix bug with deserializing `numpy.poly1d`. (#391)
    * Allow frozen dataclasses to be deserialized. (#240)
    * Fixed a bug where pickling a function could return a ``None`` module. (#399)
    * Removed old bytes/quopri and ref decoding abaility from the unpickler.
      These were last used in jsonpickle<1. Removing them causes a slight speedup
      in unpickling lists (~5%). (+403)
    * Fixed a bug with namedtuples encoding on CPython 3.11. (#411)
    * When using the ``sort_keys`` option for the ``simplejson`` backend,
      jsonpickle now produces correct object references with py/id tags. (#408)
    * Speed up the internal method ``_restore_tags`` by ~10%. This should speed
      up unpickling of almost every object.

v2.2.0
======

    * Classes with a custom ``__getitem__()`` and ``append()``
      now pickle properly. (#362) (+379)
    * Remove the demjson backend, as demjson hasn't been maintained
      for 5 years. (+379)
    * Added new handler for numpy objects when using unpickleable=False.
      (#381) (+382)
    * Added exception handling for class attributes that can't be accessed.
      (#301) (+383)
    * Added a long-requested on_missing attribute to the Unpickler class.
      This lets you choose behavior for when jsonpickle can't find a class
      to deserialize to. (#190) (#193) (+384)
    * Private members of ``__slots__`` are no longer skipped when encoding.
      Any objects encoded with versions prior to 2.2.0 should still decode
      properly. (#318) (+385)

v2.1.0
======

    * Python 3.10 is now officially supported. (+376)
    * Benchmarks were added to aid in optimization efforts.  (#350) (+352)
    * ``is_reducible()`` was sped up by ~80%.  (+353) (+354)
    * ``_restore_tags()`` was sped up by ~100%. Unpickling items
      with a lot of tuples and sets will benefit most. Python 2 users
      and users deserializing pickles from jsonpickle <= 0.9.6 may see
      a slight performance decrease if using a lot of bytes, ref,
      and/or repr objects. (+354)
    * ``is_iterator()`` was sped up by ~20% by removing an unnecessary
      variable assignment. (+354)
    * ``jsonpickle.decode`` has a new option, ``v1_decode`` to assist in
      decoding objects created in jsonpickle version 1. (#364)
    * The ``encode()`` documentation has been updated to help sklearn users.
    * ``demjson`` has been removed from the test suite. (+374)
    * ``SQLALchemy<1.2`` is no longer being tested by jsonpickle.
      Users of sqlalchemy + jsonpickle can always use 1.2 or 1.3.
      When jsonpickle v3 is released we will add SQLAlchemy 1.4 to
      the test suite alongside removal of support for Python 3.5 and earlier.

v2.0.0
======
    * Major release: the serialized JSON format now preserves dictionary
      identity, which is a subtle change in the serialized format.  (#351)
    * Dictionary identity is now preserved.  For example, if the same
      dictionary appears twice in a list, the reconstituted list
      will now contain two references to the same dictionary.  (#255) (+332)

v1.5.2
======
    * Patch release to avoid the change in behavior from the preservation
      of dict identity.  The next release will be v2.0.0.  (#351)
    * This release does *not* include the performance improvements
      from v1.5.1.
    * Pandas DataFrame objects with multilevel columns are now supported.
      (#346) (+347)
    * Numpy 1.20 is now officially supported.  (#336)
    * Python 3.9 is now officially supported.  (+348)
    * Achieved a small speedup for _get_flattener by merging type checks. (+349)

v1.5.1
======
    * The performance of the unpickler was drastically improved by
      avoiding tag checks for basic Python types.  (+340)
    * ``decode()`` documentation improvements.  (+341)
    * Serialization of Pandas DataFrame objects that contain
      timedelta64[ns] dtypes are now supported.  (+330) (#331)
    * Dictionary identity is now preserved.  For example, if the same
      dictionary appears twice in a list, the reconstituted list
      will now contain two references to the same dictionary.  (#255) (+332)
    * Unit tests were added to ensure that sklearn.tree.DecisionTreeClassifier
      objects are properly serialized.  (#155) (+344)
    * The ``is_reducible()`` utility function used by ``encode()`` is now
      4x faster!  Objects that provide ``__getstate__()``, ``__setstate__()``,
      and ``__slots__`` benefit most from these improvements.  (+343)
    * Improved pickler ``flatten()/encode()`` performance.  (+345)

v1.5.0
======
    * Previous versions of jsonpickle with `make_refs=False` would emit
      ``null`` when encountering an object it had already seen when
      traversing objects.  All instances of the object are now serialized.
      While this is arguably an improvement in the vast majority of
      scenarios, it is a change in behavior and is thus considered a
      minor-level change.  (#333) (#334) (#337) (+338)
    * Multiple enums are now serialized correctly with `make_refs=False`.  (#235)

v1.4.2
======
    * Use importlib.metadata from the stdlib on Python 3.8.  (+305) (#303)
    * Micro-optimize type checks to use a `set` for lookups. (+327)
    * Documentation improvements.

v1.4.1
======
    * Patch release for Python 3.8 `importlib_metadata` support.
      (#300)

v1.4
====
    * Python 3.8 support.  (#292)
    * ``jsonpickle.encode`` now supports the standard ``indent``
      and ``separators`` arguments, and passes them through to the
      active JSON backend library.  (#183)
    * We now include a custom handler for `array.array` objects.  (#199)
    * Dict key order is preserved when pickling dictionaries on Python3.  (#193)
    * Improved serialization of dictionaries with non-string keys.
      Previously, using an enum that was both the key and a value in
      a dictionary could end up with incorrect references to other
      objects.  The references are now properly maintained for dicts
      with object keys that are also referenced in the dict's values.  (#286)
    * Improved serialization of pandas.Series objects.  (#287)

v1.3
====
    * Improved round tripping of default dicts.  (+283) (#282)

    * Better support for cyclical references when encoding with
      ``unpicklable=False``.  (+264)

v1.2
====
    * Simplified JSON representation for `__reduce__` values.  (+261)

    * Improved Pandas support with new handlers for more Pandas data types.
      (+256)

    * Prevent stack overflows caused by bugs in user-defined `__getstate__`
      functions which cause infinite recursion.  (+260)
      (#259)

    * Improved support for objects that contain dicts with Integer keys.
      Previously, jsonpickle could not restore objects that contained
      dicts with integer keys and provided getstate only.
      These objects are now handled robustly.  (#247).

    * Support for encoding binary data in `base85`_ instead of base64 has been
      added on Python 3. Base85 produces payloads about 10% smaller than base64,
      albeit at the cost of lower throughput.  For performance and backwards
      compatibility with Python 2 the pickler uses base64 by default, but it can
      be configured to use ``base85`` with the new ``use_base85`` argument.
      (#251).

    * Dynamic SQLAlchemy tables in SQLAlchemy >= 1.3 are now supported.
      (#254).

.. _base85: https://en.wikipedia.org/wiki/Ascii85


v1.1
====
    * Python 3.7 `collections.Iterator` deprecation warnings have been fixed.
      (#229).

    * Improved Pandas support for datetime and complex numbers.  (+245)

v1.0
====
    * *NOTE* jsonpickle no longer supports Python2.6, or Python3 < 3.4.
      The officially supported Python versions are now 2.7 and 3.4+.

    * Improved Pandas and Numpy support.  (+227)

    * Improved support for pickling iterators.  (+216)

    * Better support for the stdlib `json` module when `simplejson`
      is not installed.  (+217)

    * jsonpickle will now output python3-style module names when
      pickling builtins methods or functions.  (+223)

    * jsonpickle will always flatten primitives, even when ``max_depth``
      is reached, which avoids encoding unicode strings into their
      ``u'string'`` representation.  (+207) (#180) (#198).

    * Nested classes are now supported on Python 3.  (+206) (#176).

    * Better support for older (pre-1.9) versions of numpy (+195).

v0.9.6
======
    * Better support for SQLAlchemy (#180).

    * Better support for NumPy and SciKit-Learn.  (#184).

    * Better support for dict sub-classes (#156).

v0.9.5
======
    * Better support for objects that implement the reduce protocol.  (+170)
      This backward-incompatible change removes the SimpleReduceHandler.
      Any projects registering that handler for a particular type should
      instead remove references to the handler and jsonpickle will now
      handle those types directly.

v0.9.4
======
    * Arbitrary byte streams are now better supported.  (#143)

    * Better support for NumPy data types.  The Python3 NumPy support
      is especially robust.

    * Fortran-ordered based NumPy arrays are now properly serialized.

v0.9.3
======
    * UUID objects can now be serialized (#130)

    * Added `set_decoder_options` method to allow decoder specific options
      equal to `set_encoder_options`.

    * Int keys can be encoded directly by e.g. demjson by passing
      `numeric_keys=True` and setting its backend options via
      `jsonpickle.set_encoder_options('demjson', strict=False)`.

    * Newer Numpy versions (v1.10+) are now supported.

v0.9.2
======
    * Fixes for serializing objects with custom handlers.

    * We now properly serialize deque objects constructed with a `maxlen` parameter.

    * Test suite fixes

v0.9.1
======

    * Support datetime objects with FixedOffsets.

v0.9.0
======
    * Support for Pickle Protocol v4.

    * We now support serializing defaultdict subclasses that use `self`
      as their default factory.

    * We now have a decorator syntax for registering custom handlers,
      and allow custom handlers to register themselves for all subclasses.
      (+104)

    * We now support serializing types with metaclasses and their
      instances (e.g., Python 3 `enum`).

    * We now support serializing bytestrings in both Python 2 and Python 3.
      In Python 2, the `str` type is decoded to UTF-8 whenever possible and
      serialized as a true bytestring elsewise; in Python 3, bytestrings
      are explicitly encoded/decoded as bytestrings. Unicode strings are
      always encoded as is in both Python 2 and Python 3.

    * Added support for serializing numpy arrays, dtypes and scalars
      (see `jsonpickle.ext.numpy` module).

v0.8.0
======

    * We now support serializing objects that contain references to
      module-level functions.  (#77)

    * Better Pickle Protocol v2 support.  (#78)

    * Support for string ``__slots__`` and iterable ``__slots__``. (#67) (#68)

    * `encode()` now has a `warn` option that makes jsonpickle emit warnings
      when encountering objects that cannot be pickled.

    * A Javascript implementation of jsonpickle is now included
      in the jsonpickleJS directory.

v0.7.2
======

    * We now properly serialize classes that inherit from classes
      that use `__slots__` and add additional slots in the derived class.
    * jsonpickle can now serialize objects that implement `__getstate__()` but
      not `__setstate__()`.  The result of `__getstate__()` is returned as-is
      when doing a round-trip from Python objects to jsonpickle and back.
    * Better support for collections.defaultdict with custom factories.
    * Added support for `queue.Queue` objects.

v0.7.1
======

    * Added support for Python 3.4.
    * Added support for `posix.stat_result`.

v0.7.0
======

    * Added ``handles`` decorator to :class:`jsonpickle.handlers.BaseHandler`,
      enabling simple declaration of a handler for a class.
    * `__getstate__()` and `__setstate__()` are now honored
      when pickling objects that subclass :class:`dict`.
    * jsonpickle can now serialize :class:`collections.Counter` objects.
    * Object references are properly handled when using integer keys.
    * Object references are now supported when using custom handlers.
    * Decimal objects are supported in Python 3.
    * jsonpickle's "fallthrough-on-error" behavior can now be disabled.
    * Simpler API for registering custom handlers.
    * A new "safe-mode" is provided which avoids eval().
      Backwards-compatible deserialization of repr-serialized objects
      is disabled in this mode.  e.g. `decode(string, safe=True)`

v0.6.1
======

    * Python 3.2 support, and additional fixes for Python 3.

v0.6.0
======

    * Python 3 support!
    * :class:`time.struct_time` is now serialized using the built-in
      `jsonpickle.handlers.SimpleReduceHandler`.

v0.5.0
======

    * Non-string dictionary keys (e.g. ints, objects) are now supported
      by passing `keys=True` to :func:`jsonpickle.encode` and
      :func:`jsonpickle.decode`.
    * We now support namedtuple, deque, and defaultdict.
    * Datetimes with timezones are now fully supported.
    * Better support for complicated structures e.g.
      datetime inside dicts.
    * jsonpickle added support for references and cyclical data structures
      in 0.4.0.  This can be disabled by passing `make_refs=False` to
      :func:`jsonpickle.encode`.

0.4.0
=====

    * Switch build from setuptools to distutils
    * Consistent dictionary key ordering
    * Fix areas with improper support for unpicklable=False
    * Added support for cyclical data structures
      (#16).
    * Experimental support for  `jsonlib <http://pypi.python.org/pypi/jsonlib/>`_
      and `py-yajl <http://github.com/rtyler/py-yajl/>`_ backends.
    * New contributors David K. Hess and Alec Thomas

    .. warning::

        To support cyclical data structures
        (#16),
        the storage format has been modified.  Efforts have been made to
        ensure backwards-compatibility.  jsonpickle 0.4.0 can read data
        encoded by jsonpickle 0.3.1, but earlier versions of jsonpickle may be
        unable to read data encoded by jsonpickle 0.4.0.


0.3.1
=====

    * Include tests and docs directories in sdist for distribution packages.

0.3.0
=====

    * Officially migrated to git from subversion. Project home now at
      `<http://jsonpickle.github.com/>`_. Thanks to Michael Jone's
      `sphinx-to-github <http://github.com/michaeljones/sphinx-to-github>`_.
    * Fortified jsonpickle against common error conditions.
    * Added support for:

     * List and set subclasses.
     * Objects with module references.
     * Newstyle classes with `__slots__`.
     * Objects implementing `__setstate__()` and `__getstate__()`
       (follows the :mod:`pickle` protocol).

    * Improved support for Zope objects via pre-fetch.
    * Support for user-defined serialization handlers via the
      jsonpickle.handlers registry.
    * Removed cjson support per John Millikin's recommendation.
    * General improvements to style, including :pep:`257` compliance and
      refactored project layout.
    * Steps towards Python 2.3 and Python 3 support.
    * New contributors Dan Buch and Ian Schenck.
    * Thanks also to Kieran Darcy, Eoghan Murray, and Antonin Hildebrand
      for their assistance!

0.2.0
=====

    * Support for all major Python JSON backends (including json in Python 2.6,
      simplejson, cjson, and demjson)
    * Handle several datetime objects using the repr() of the objects
      (Thanks to Antonin Hildebrand).
    * Sphinx documentation
    * Added support for recursive data structures
    * Unicode dict-keys support
    * Support for Google App Engine and Django
    * Tons of additional testing and bug reports (Antonin Hildebrand, Sorin,
      Roberto Saccon, Faber Fedor,
      `FirePython <http://github.com/darwin/firepython/tree/master>`_, and
      `Joose <http://code.google.com/p/joose-js/>`_)

0.1.0
=====

    * Added long as basic primitive (thanks Adam Fisk)
    * Prefer python-cjson to simplejson, if available
    * Major API change, use python-cjson's decode/encode instead of
      simplejson's load/loads/dump/dumps
    * Added benchmark.py to compare simplejson and python-cjson

0.0.5
=====

    * Changed prefix of special fields to conform with CouchDB
      requirements (Thanks Dean Landolt). Break backwards compatibility.
    * Moved to Google Code subversion
    * Fixed unit test imports

0.0.3
=====

    * Convert back to setup.py from pavement.py (issue found by spidaman)

0.0.2
=====

    * Handle feedparser's FeedParserDict
    * Converted project to Paver
    * Restructured directories
    * Increase test coverage

0.0.1
=====

    Initial release<|MERGE_RESOLUTION|>--- conflicted
+++ resolved
@@ -1,14 +1,9 @@
-<<<<<<< HEAD
-Upcoming
-========
-    * ``tests/benchmark.py`` was updated to avoid python2 syntax.
-    * The unpickler was updated to avoid creating temporary functions.
-=======
 v3.2.2
 ======
     * A bug with the incorrect (de)serialization of NoneType objects has been fixed.
       (+507)
->>>>>>> a003f816
+    * ``tests/benchmark.py`` was updated to avoid Python 2 syntax. (+508)
+    * The unpickler was updated to avoid creating temporary functions. (+508)
 
 v3.2.1
 ======
