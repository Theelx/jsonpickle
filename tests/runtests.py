--- conflicted
+++ resolved
@@ -9,14 +9,9 @@
 
 import os
 import sys
-<<<<<<< HEAD
 
 testdir = os.path.dirname(os.path.abspath(__file__))
 sys.path.insert(1, os.path.dirname(testdir))
-=======
-sys.path.insert(1, os.path.dirname(__file__))
-sys.path.insert(1, os.path.dirname(os.path.dirname(__file__)))
->>>>>>> c4a512fc
 
 import unittest
 
@@ -25,14 +20,17 @@
 import thirdparty_tests
 import backends_tests
 import document_test
+import datetime_tests
 
 def suite():
     suite = unittest.TestSuite()
+    suite.addTest(util_tests.suite())
     suite.addTest(util_tests.suite())
     suite.addTest(jsonpickle_test.suite())
     suite.addTest(document_test.suite())
     suite.addTest(thirdparty_tests.suite())
     suite.addTest(backends_tests.suite())
+    suite.addTest(datetime_tests.suite())
     return suite
 
 def main():
