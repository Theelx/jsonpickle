--- conflicted
+++ resolved
@@ -388,13 +388,9 @@
         self.roundtrip(np.array([0, 1]))
 
     def test_ndarray_dtype_object(self):
-<<<<<<< HEAD
+        if self.should_skip:
+            return self.skip('numpy is not importable')
         a = np.array(['F' + str(i) for i in range(30)], dtype=np.object)
-=======
-        if self.should_skip:
-            return self.skip('numpy is not importable')
-        a = np.array(['F'+str(i) for i in range(30)], dtype=np.object)
->>>>>>> a52ba426
         buf = jsonpickle.encode(a)
         # This is critical for reproducing the numpy segfault issue when
         # restoring ndarray of dtype object
@@ -413,8 +409,10 @@
         self.assertEqual(100, len(clone))
         for idx, (expect, actual) in enumerate(zip(obj, clone)):
             self.assertEqual(
-                expect, actual,
-                'Item at index %s differs.  %s != %s' % (idx, expect, actual))
+                expect,
+                actual,
+                'Item at index %s differs.  %s != %s' % (idx, expect, actual),
+            )
 
 
 def suite():
